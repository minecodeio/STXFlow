[project]
name = 'stxflow-contract'
description = ''
authors = []
telemetry = true
cache_dir = '.\.cache'
requirements = []
<<<<<<< HEAD
[contracts.Auto-refund]
path = 'contracts/Auto-refund.clar'
=======
[contracts.payment-processing]
path = 'contracts/payment-processing.clar'
>>>>>>> 91ea1440
clarity_version = 3
epoch = 3.0
[repl.analysis]
passes = ['check_checker']

[repl.analysis.check_checker]
strict = false
trusted_sender = false
trusted_caller = false
callee_filter = false<|MERGE_RESOLUTION|>--- conflicted
+++ resolved
@@ -5,13 +5,10 @@
 telemetry = true
 cache_dir = '.\.cache'
 requirements = []
-<<<<<<< HEAD
 [contracts.Auto-refund]
 path = 'contracts/Auto-refund.clar'
-=======
 [contracts.payment-processing]
 path = 'contracts/payment-processing.clar'
->>>>>>> 91ea1440
 clarity_version = 3
 epoch = 3.0
 [repl.analysis]
